--- conflicted
+++ resolved
@@ -79,19 +79,6 @@
                 f"with inspector_url `{inspector_url_override}`"
             )
 
-<<<<<<< HEAD
-        url = f"{DragonflyConfig.api_url}/report"
-        headers = {"Authorization": f"Bearer {self.bot.access_token}"}
-        json = dict(
-            name=self.package.name,
-            version=self.package.version,
-            inspector_url=inspector_url_override,
-            additional_information=additional_information_override,
-        )
-        async with self.bot.http_session.post(url=url, json=json, headers=headers) as response:
-            response.raise_for_status()
-            await interaction.response.send_message("Reported!", ephemeral=True)
-=======
         try:
             await report_package(
                 bot=self.bot,
@@ -105,7 +92,6 @@
         except:
             await interaction.response.send_message("An unexpected error occured!", ephemeral=True)
             raise
->>>>>>> 0119ecaf
 
 
 class ReportView(discord.ui.View):
