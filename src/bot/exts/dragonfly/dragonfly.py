--- conflicted
+++ resolved
@@ -225,10 +225,7 @@
             pypi_package_scan: PyPIPackageScan | None = session.scalars(
                 select(PyPIPackageScan)
                 .where(PyPIPackageScan.name == package_metadata.title)
-<<<<<<< HEAD
                 .where(PyPIPackageScan.published_date != None)
-=======
->>>>>>> d3361305
                 .order_by(PyPIPackageScan.published_date.desc())
             ).first()
 
@@ -236,12 +233,7 @@
                 if pypi_package_scan.flagged is True:
                     log.info("Already flagged %s!" % package_metadata.title)
                     continue
-<<<<<<< HEAD
-=======
-
-                print(f"{pypi_package_scan.published_date=}")
-                print(f"{package_metadata.publication_date=}")
->>>>>>> d3361305
+
                 if pypi_package_scan.published_date == package_metadata.publication_date:
                     log.info("Already scanned %s!" % package_metadata.title)
                     continue
