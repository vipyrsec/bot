"""Download the most recent packages from PyPI and use Dragonfly to check them for malware."""

import logging
from datetime import UTC, datetime, timedelta
from logging import getLogger
from typing import Self

import aiohttp
import discord
import sentry_sdk
from discord.ext import commands, tasks

from bot.bot import Bot
from bot.constants import Channels, DragonflyConfig, Roles
from bot.dragonfly_services import DragonflyServices, PackageReport, PackageScanResult

log = getLogger(__name__)
log.setLevel(logging.INFO)


<<<<<<< HEAD
def _build_modal_title(name: str, version: str) -> str:
    """Build the modal title."""
    title = f"Confirm report for {name} v{version}"
    if len(title) >= 45:  # noqa: PLR2004
        title = title[:42] + "..."

    return title


async def handle_submit(
    *,
    report: PackageReport,
    interaction: discord.Interaction,
    dragonfly_services: DragonflyServices,
) -> None:
    """Handle modal submit."""
    log.info(
        "User %s reported package %s@%s with additional_information '%s' and inspector_url '%s'",
        interaction.user,
        report.name,
        report.version,
        report.additional_information,
        report.inspector_url,
    )

    log_channel = interaction.client.get_channel(Channels.reporting)
    if isinstance(log_channel, discord.abc.Messageable):
        await log_channel.send(
            f"User {interaction.user.mention} "
            f"reported package `{report.name}` "
            f"with additional_description `{report.additional_information}`"
            f"with inspector_url `{report.inspector_url}`",
        )

    await dragonfly_services.report_package(report)

    await interaction.response.send_message("Reported!", ephemeral=True)


class ConfirmEmailReportModal(discord.ui.Modal):
    """Modal for confirming an email report."""

=======
def _build_package_report_log_embed(
    *,
    member: discord.User | discord.Member,
    package_name: str,
    package_version: str,
    description: str | None,
    inspector_url: str,
) -> discord.Embed:
    embed = discord.Embed(
        title=f"Package reported: {package_name} v{package_version}",
        color=discord.Colour.red(),
        description=description or "*No description provided*",
        timestamp=datetime.now(tz=UTC),
    )

    embed.set_author(name=member.name, icon_url=member.display_avatar.url)
    embed.add_field(name="Reported by", value=member.mention)
    embed.add_field(name="Inspector URL", value=f"[Inspector URL]({inspector_url})")

    return embed


class ConfirmReportModal(discord.ui.Modal):
    """Modal for confirming a report."""

>>>>>>> c501bd8d
    recipient = discord.ui.TextInput(  # type: ignore[var-annotated]
        label="Recipient",
        placeholder="Recipient's Email Address",
        required=False,
        default="security@pypi.org",
        style=discord.TextStyle.short,
    )

    additional_information = discord.ui.TextInput(  # type: ignore[var-annotated]
        label="Additional information",
        placeholder="Additional information",
        required=False,
        style=discord.TextStyle.long,
    )

    inspector_url = discord.ui.TextInput(  # type: ignore[var-annotated]
        label="Inspector URL",
        placeholder="Inspector URL",
        required=False,
        style=discord.TextStyle.short,
    )

    def __init__(self: Self, *, package: PackageScanResult, bot: Bot) -> None:
        """Initialize the modal."""
        self.package = package
        self.bot = bot

        # set dynamic properties here because we can't set dynamic class attributes
        self.title = _build_modal_title(package.name, package.version)
        self.inspector_url.default = package.inspector_url

        super().__init__()

    async def on_error(self: Self, interaction: discord.Interaction, error: Exception) -> None:  # type: ignore[override, type-arg]
        """Handle errors that occur in the modal."""
        if isinstance(error, aiohttp.ClientResponseError):
            message = (
                f"Error from upstream: {error.status}\n"
                f"```{error.message}```\n"
                f"Retry using Observation API instead?"
            )
            view = ReportMethodSwitchConfirmationView(previous_modal=self)
            return await interaction.response.send_message(message, view=view, ephemeral=True)

        await interaction.response.send_message("An unexpected error occured.", ephemeral=True)
        raise error

    async def on_submit(self: Self, interaction: discord.Interaction) -> None:
        """Modal submit callback."""
        report = PackageReport(
            name=self.package.name,
            version=self.package.version,
            inspector_url=self.inspector_url.value or None,
            additional_information=self.additional_information.value or None,
            recipient=self.recipient.value or None,
            use_email=True,
        )

        await handle_submit(report=report, interaction=interaction, dragonfly_services=self.bot.dragonfly_services)


class ConfirmReportModal(discord.ui.Modal):
    """Modal for confirming a report through the Observations API."""

    additional_information = discord.ui.TextInput(
        label="Additional information",
        placeholder="Additional information",
        required=True,
        style=discord.TextStyle.long,
    )

    inspector_url = discord.ui.TextInput(
        label="Inspector URL",
        placeholder="Inspector URL",
        required=False,
        style=discord.TextStyle.short,
    )

    def __init__(self: Self, *, package: PackageScanResult, bot: Bot) -> None:
        """Initialize the modal."""
        self.package = package
        self.bot = bot

        # set dynamic properties here because we can't set dynamic class attributes
        self.title = _build_modal_title(package.name, package.version)
        self.inspector_url.default = package.inspector_url
        self.recipient = None

        super().__init__()

    async def on_error(self: Self, interaction: discord.Interaction, error: Exception) -> None:
        """Handle errors that occur in the modal."""
        if isinstance(error, aiohttp.ClientResponseError):
            message = f"Error from upstream: {error.status}\n```{error.message}```\nRetry using email instead?"
            view = ReportMethodSwitchConfirmationView(previous_modal=self)
            return await interaction.response.send_message(message, view=view, ephemeral=True)

        await interaction.response.send_message("An unexpected error occured.", ephemeral=True)
        raise error

<<<<<<< HEAD
    async def on_submit(self: Self, interaction: discord.Interaction) -> None:
        """Modal submit callback."""
        report = PackageReport(
            name=self.package.name,
            version=self.package.version,
            inspector_url=self.inspector_url.value or None,
            additional_information=self.additional_information.value,
            recipient=None,
            use_email=False,
        )

        await handle_submit(report=report, interaction=interaction, dragonfly_services=self.bot.dragonfly_services)

=======
    async def on_submit(self: Self, interaction: discord.Interaction) -> None:  # type: ignore[type-arg]
        """Submit the report."""
        # discord.py returns empty string "" if not filled out, we want it to be `None`
        additional_information_override = self.additional_information.value or None
        inspector_url_override = self.inspector_url.value or None

        log.info(
            "User %s reported package %s@%s with additional_information '%s' and inspector_url '%s'",
            interaction.user,
            self.package.name,
            self.package.version,
            additional_information_override,
            inspector_url_override,
        )

        log_channel = interaction.client.get_channel(Channels.reporting)
        if isinstance(log_channel, discord.abc.Messageable):
            embed = _build_package_report_log_embed(
                member=interaction.user,
                package_name=self.package.name,
                package_version=self.package.version,
                description=additional_information_override,
                inspector_url=inspector_url_override or self.package.inspector_url,
            )
            await log_channel.send(embed=embed)
        try:
            await self.bot.dragonfly_services.report_package(
                name=self.package.name,
                version=self.package.version,
                inspector_url=inspector_url_override,
                additional_information=additional_information_override,
                recipient=self.recipient.value,
            )
>>>>>>> c501bd8d

class ReportMethodSwitchConfirmationView(discord.ui.View):
    """Prompt user if they want to switch reporting methods (email/API).

    View sent when reporting via the Observation API fails, and we want to ask the
    user if they want to switch to another method of sending reports.
    """

    def __init__(self: Self, previous_modal: ConfirmReportModal | ConfirmEmailReportModal) -> None:
        super().__init__()
        self.previous_modal = previous_modal
        self.package = previous_modal.package
        self.bot = previous_modal.bot

    @discord.ui.button(label="Yes", style=discord.ButtonStyle.green)
    async def confirm(self: Self, interaction: discord.Interaction, _button: discord.ui.Button) -> None:
        """Confirm button callback."""
        if isinstance(self.previous_modal, ConfirmReportModal):
            modal = ConfirmEmailReportModal(package=self.package, bot=self.bot)
        else:
            modal = ConfirmReportModal(package=self.package, bot=self.bot)

        await interaction.response.send_modal(modal)

        self.disable_all()
        await interaction.edit_original_response(view=self)

    @discord.ui.button(label="No, retry the operation", style=discord.ButtonStyle.red)
    async def cancel(self: Self, interaction: discord.Interaction, _button: discord.ui.Button) -> None:
        """Cancel button callback."""
        modal = type(self.previous_modal)(package=self.package, bot=self.bot)

        await interaction.response.send_modal(modal)

        self.disable_all()
        await interaction.edit_original_response(view=self)

    def disable_all(self: Self) -> None:
        """Disable both confirm and cancel buttons."""
        self.confirm.disabled = True
        self.cancel.disabled = True


class ReportView(discord.ui.View):
    """Report view."""

    def __init__(self: Self, bot: Bot, payload: PackageScanResult) -> None:
        self.bot = bot
        self.payload = payload
        super().__init__(timeout=None)

    @discord.ui.button(label="Report", style=discord.ButtonStyle.red)
    async def report(self: Self, interaction: discord.Interaction, button: discord.ui.Button) -> None:  # type: ignore[type-arg]
        """Report a package."""
        modal = ConfirmReportModal(package=self.payload, bot=self.bot)
        await interaction.response.send_modal(modal)

        timed_out = await modal.wait()
        if not timed_out:
            button.disabled = True
            await interaction.edit_original_response(view=self)


def _build_package_scan_result_embed(scan_result: PackageScanResult) -> discord.Embed:
    """Build the embed that shows the results of a package scan."""
    embed = discord.Embed(
        title=f"Malicious package found: {scan_result.name} @ {scan_result.version}",
        description=f"```YARA rules matched: {', '.join(scan_result.rules) or 'None'}```",
        color=0xF70606,
    )

    embed.add_field(
        name="\u200b",
        value=f"[Inspector]({scan_result.inspector_url})",
        inline=True,
    )

    embed.add_field(
        name="\u200b",
        value=f"[PyPI](https://pypi.org/project/{scan_result.name}/{scan_result.version})",
        inline=True,
    )

    return embed


def _build_all_packages_scanned_embed(scan_results: list[PackageScanResult]) -> discord.Embed:
    """Build the embed that shows a list of all packages scanned."""
    if scan_results:
        description = "\n".join(map(str, scan_results))
        return discord.Embed(description=f"```{description}```")
    return discord.Embed(description="_No packages scanned_")


async def run(
    bot: Bot,
    *,
    since: datetime,
    alerts_channel: discord.abc.Messageable,
    logs_channel: discord.abc.Messageable,
    score: int,
) -> None:
    """Script entrypoint."""
    scan_results = await bot.dragonfly_services.get_scanned_packages(since=since)
    for result in scan_results:
        if result.score >= score:
            embed = _build_package_scan_result_embed(result)
            await alerts_channel.send(
                f"<@&{DragonflyConfig.alerts_role_id}>",
                embed=embed,
                view=ReportView(bot, result),
            )

    await logs_channel.send(embed=_build_all_packages_scanned_embed(scan_results))


class Dragonfly(commands.Cog):
    """Cog for the Dragonfly scanner."""

    def __init__(self: Self, bot: Bot) -> None:
        """Initialize the Dragonfly cog."""
        self.bot = bot
        self.score_threshold = DragonflyConfig.threshold
        self.since = datetime.now(tz=UTC) - timedelta(seconds=DragonflyConfig.interval)
        super().__init__()

    @commands.hybrid_command(name="username")  # type: ignore [arg-type]
    async def get_username_command(self, ctx: commands.Context[Bot]) -> None:
        """Get the username of the currently logged in user to the PyPI Observation API."""
        async with ctx.bot.http_session.get(DragonflyConfig.reporter_url + "/echo") as res:
            json = await res.json()
            username = json["username"]

        await ctx.send(username)

    @tasks.loop(seconds=DragonflyConfig.interval)
    async def scan_loop(self: Self) -> None:
        """Loop that runs the scan task."""
        logs_channel = self.bot.get_channel(DragonflyConfig.logs_channel_id)
        assert isinstance(logs_channel, discord.abc.Messageable)

        alerts_channel = self.bot.get_channel(DragonflyConfig.alerts_channel_id)
        assert isinstance(alerts_channel, discord.abc.Messageable)

        try:
            await run(
                self.bot,
                since=self.since,
                logs_channel=logs_channel,
                alerts_channel=alerts_channel,
                score=self.score_threshold,
            )
        except Exception as e:
            log.exception("An error occured in the scan loop task. Skipping run.")
            sentry_sdk.capture_exception(e)
        else:
            self.since = datetime.now(tz=UTC)

    @scan_loop.before_loop
    async def before_scan_loop(self: Self) -> None:
        """Wait until the bot is ready."""
        await self.bot.wait_until_ready()

    @commands.has_role(Roles.vipyr_security)
    @commands.command()
    async def start(self: Self, ctx: commands.Context) -> None:  # type: ignore[type-arg]
        """Start the scan task."""
        if self.scan_loop.is_running():
            await ctx.send("Task is already running")
        else:
            self.scan_loop.start()
            await ctx.send("Started task")

    @commands.has_role(Roles.vipyr_security)
    @commands.command()
    async def stop(self: Self, ctx: commands.Context, force: bool = False) -> None:  # type: ignore[type-arg] # noqa: FBT001,FBT002
        """Stop the scan task."""
        if self.scan_loop.is_running():
            if force:
                self.scan_loop.cancel()
                await ctx.send("Forcing shutdown")
            else:
                self.scan_loop.stop()
                await ctx.send("Executing graceful shutdown")
        else:
            await ctx.send("Task is not running")

    @discord.app_commands.checks.has_role(Roles.vipyr_security)  # type: ignore[arg-type]
    @discord.app_commands.command(name="lookup", description="Scans a package")
    async def lookup(self: Self, interaction: discord.Interaction, name: str, version: str | None = None) -> None:  # type: ignore[type-arg]
        """Pull the scan results for a package."""
        scan_results = await self.bot.dragonfly_services.get_scanned_packages(name=name, version=version)
        if scan_results:
            embed = _build_package_scan_result_embed(scan_results[0])
            await interaction.response.send_message(embed=embed)
        else:
            await interaction.response.send_message("No entries were found with the specified filters.")

    @commands.group()
    async def threshold(self: Self, ctx: commands.Context) -> None:  # type: ignore[type-arg]
        """Group of commands for managing the score threshold."""
        if ctx.invoked_subcommand is None:
            await ctx.send_help(self.threshold)

    @threshold.command()  # type: ignore[arg-type]
    async def get(self: Self, ctx: commands.Context) -> None:  # type: ignore[type-arg]
        """Get the score threshold."""
        await ctx.send(f"The current threshold is set to `{self.score_threshold}`")

    @threshold.command()  # type: ignore[arg-type]
    async def set(self: Self, ctx: commands.Context, value: int) -> None:  # type: ignore[type-arg]
        """Set the score threshold."""
        self.score_threshold = value
        await ctx.send(f"The current threshold has been set to `{value}`")


async def setup(bot: Bot) -> None:
    """Load the Dragonfly cog."""
    cog = Dragonfly(bot)
    task = cog.scan_loop
    if not task.is_running():
        task.start()
    await bot.add_cog(cog)<|MERGE_RESOLUTION|>--- conflicted
+++ resolved
@@ -18,7 +18,6 @@
 log.setLevel(logging.INFO)
 
 
-<<<<<<< HEAD
 def _build_modal_title(name: str, version: str) -> str:
     """Build the modal title."""
     title = f"Confirm report for {name} v{version}"
@@ -26,6 +25,28 @@
         title = title[:42] + "..."
 
     return title
+
+
+def _build_package_report_log_embed(
+    *,
+    member: discord.User | discord.Member,
+    package_name: str,
+    package_version: str,
+    description: str | None,
+    inspector_url: str,
+) -> discord.Embed:
+    embed = discord.Embed(
+        title=f"Package reported: {package_name} v{package_version}",
+        color=discord.Colour.red(),
+        description=description or "*No description provided*",
+        timestamp=datetime.now(tz=UTC),
+    )
+
+    embed.set_author(name=member.name, icon_url=member.display_avatar.url)
+    embed.add_field(name="Reported by", value=member.mention)
+    embed.add_field(name="Inspector URL", value=f"[Inspector URL]({inspector_url})")
+
+    return embed
 
 
 async def handle_submit(
@@ -46,48 +67,24 @@
 
     log_channel = interaction.client.get_channel(Channels.reporting)
     if isinstance(log_channel, discord.abc.Messageable):
-        await log_channel.send(
-            f"User {interaction.user.mention} "
-            f"reported package `{report.name}` "
-            f"with additional_description `{report.additional_information}`"
-            f"with inspector_url `{report.inspector_url}`",
+        embed = _build_package_report_log_embed(
+            member=interaction.user,
+            package_name=report.name,
+            package_version=report.version,
+            description=report.additional_information,
+            inspector_url=report.inspector_url or "",
         )
 
+        await log_channel.send(embed=embed)
+
     await dragonfly_services.report_package(report)
 
     await interaction.response.send_message("Reported!", ephemeral=True)
 
 
 class ConfirmEmailReportModal(discord.ui.Modal):
-    """Modal for confirming an email report."""
-
-=======
-def _build_package_report_log_embed(
-    *,
-    member: discord.User | discord.Member,
-    package_name: str,
-    package_version: str,
-    description: str | None,
-    inspector_url: str,
-) -> discord.Embed:
-    embed = discord.Embed(
-        title=f"Package reported: {package_name} v{package_version}",
-        color=discord.Colour.red(),
-        description=description or "*No description provided*",
-        timestamp=datetime.now(tz=UTC),
-    )
-
-    embed.set_author(name=member.name, icon_url=member.display_avatar.url)
-    embed.add_field(name="Reported by", value=member.mention)
-    embed.add_field(name="Inspector URL", value=f"[Inspector URL]({inspector_url})")
-
-    return embed
-
-
-class ConfirmReportModal(discord.ui.Modal):
     """Modal for confirming a report."""
 
->>>>>>> c501bd8d
     recipient = discord.ui.TextInput(  # type: ignore[var-annotated]
         label="Recipient",
         placeholder="Recipient's Email Address",
@@ -188,7 +185,6 @@
         await interaction.response.send_message("An unexpected error occured.", ephemeral=True)
         raise error
 
-<<<<<<< HEAD
     async def on_submit(self: Self, interaction: discord.Interaction) -> None:
         """Modal submit callback."""
         report = PackageReport(
@@ -202,41 +198,6 @@
 
         await handle_submit(report=report, interaction=interaction, dragonfly_services=self.bot.dragonfly_services)
 
-=======
-    async def on_submit(self: Self, interaction: discord.Interaction) -> None:  # type: ignore[type-arg]
-        """Submit the report."""
-        # discord.py returns empty string "" if not filled out, we want it to be `None`
-        additional_information_override = self.additional_information.value or None
-        inspector_url_override = self.inspector_url.value or None
-
-        log.info(
-            "User %s reported package %s@%s with additional_information '%s' and inspector_url '%s'",
-            interaction.user,
-            self.package.name,
-            self.package.version,
-            additional_information_override,
-            inspector_url_override,
-        )
-
-        log_channel = interaction.client.get_channel(Channels.reporting)
-        if isinstance(log_channel, discord.abc.Messageable):
-            embed = _build_package_report_log_embed(
-                member=interaction.user,
-                package_name=self.package.name,
-                package_version=self.package.version,
-                description=additional_information_override,
-                inspector_url=inspector_url_override or self.package.inspector_url,
-            )
-            await log_channel.send(embed=embed)
-        try:
-            await self.bot.dragonfly_services.report_package(
-                name=self.package.name,
-                version=self.package.version,
-                inspector_url=inspector_url_override,
-                additional_information=additional_information_override,
-                recipient=self.recipient.value,
-            )
->>>>>>> c501bd8d
 
 class ReportMethodSwitchConfirmationView(discord.ui.View):
     """Prompt user if they want to switch reporting methods (email/API).
