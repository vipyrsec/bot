--- conflicted
+++ resolved
@@ -36,19 +36,18 @@
         self.package = package
         self.bot = bot
 
-<<<<<<< HEAD
+        # set dynamic properties here because we can't set dynamic class attributes
+        self.title = self._build_modal_title()
+        self.inspector_url.default = package.inspector_url
+
+        super().__init__()
+
     async def on_error(self, interaction: discord.Interaction, error: Exception) -> None:
         if isinstance(error, aiohttp.ClientResponseError):
             return await interaction.response.send_message(f"Error from upstream: {error.status}", ephemeral=True)
 
         await interaction.response.send_message("An unexpected error occured.", ephemeral=True)
         raise error
-=======
-        # set dynamic properties here because we can't set dynamic class attributes
-        self.title = self._build_modal_title()
-        self.inspector_url.default = package.inspector_url
-
-        super().__init__()
 
     def _build_modal_title(self) -> str:
         title = f"Confirm report for {self.package.name} v{self.package.version}"
@@ -56,7 +55,6 @@
             title = title[:42] + "..."
 
         return title
->>>>>>> f3606475
 
     async def on_submit(self, interaction: discord.Interaction):
         # discord.py returns empty string "" if not filled out, we want it to be `None`
