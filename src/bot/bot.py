"""Bot subclass."""

import logging
from typing import Self

import discord
from discord.ext import commands
from pydis_core import BotBase
from pydis_core.utils import scheduling
from sentry_sdk import push_scope

from bot import exts
from bot.dragonfly_services import DragonflyServices

log = logging.getLogger(__name__)


class CommandTree(discord.app_commands.CommandTree):  # type: ignore[type-arg]
    """Custom command tree that handles errors raised by commands."""

    def __init__(self: Self, bot: commands.Bot) -> None:
        super().__init__(bot)

    async def on_error(
        self: Self,
        interaction: discord.Interaction,  # type: ignore[type-arg]
        error: discord.app_commands.AppCommandError,
    ) -> None:
        """Override the default error handler to handle custom errors."""
        if isinstance(error, discord.app_commands.MissingRole):
            log.warning(
                "User '%s' attempted to run command '%s', which requires the '%s' role which the user is missing.",
                interaction.user,
                interaction.command.name if interaction.command else "None",
                error.missing_role,
            )

            await interaction.response.send_message(
                f"The '{error.missing_role}' role is required to run this command.",
                ephemeral=True,
            )
        elif isinstance(error, discord.app_commands.NoPrivateMessage):
            log.warning(
                "User '%s' attempted to run command '%s', which cannot be invoked from DMs",
                interaction.user,
                interaction.command,
            )

            await interaction.response.send_message("This command cannot be used in DMs.", ephemeral=True)
        else:
            raise error


class Bot(BotBase):  # type: ignore[misc]
    """Bot implementation."""

    def __init__(
        self: Self,
<<<<<<< HEAD
        dragonfly_services: DragonflyServices,
        *args: tuple,
        **kwargs: dict,
=======
        *args: tuple,  # type: ignore[type-arg]
        **kwargs: dict,  # type: ignore[type-arg]
>>>>>>> c501bd8d
    ) -> None:
        """
        Initialise the base bot instance.

        Args:
            allowed_roles: A list of role IDs that the bot is allowed to mention.
            http_session (aiohttp.ClientSession): The session to use for the bot.
        """
        super().__init__(
            *args,
            tree_cls=CommandTree,
            **kwargs,
        )

        self.dragonfly_services = dragonfly_services
        self.all_extensions: frozenset[str] | None = None

    async def setup_hook(self: Self) -> None:
        """Default async initialisation method for discord.py."""  # noqa: D401
        log.debug("setup_hook")
        await super().setup_hook()

        # This is not awaited to avoid a deadlock with any cogs that have
        # wait_until_guild_available in their cog_load method.
        log.debug("load_extensions")
        scheduling.create_task(self.load_extensions(exts))

    async def on_error(self: Self, event: str, *args: tuple, **kwargs: dict) -> None:  # type: ignore[type-arg]
        """Log errors raised in event listeners rather than printing them to stderr."""
        with push_scope() as scope:
            scope.set_tag("event", event)
            scope.set_extra("args", args)
            scope.set_extra("kwargs", kwargs)

            log.exception(f"Unhandled exception in {event}.")<|MERGE_RESOLUTION|>--- conflicted
+++ resolved
@@ -56,14 +56,9 @@
 
     def __init__(
         self: Self,
-<<<<<<< HEAD
         dragonfly_services: DragonflyServices,
         *args: tuple,
         **kwargs: dict,
-=======
-        *args: tuple,  # type: ignore[type-arg]
-        **kwargs: dict,  # type: ignore[type-arg]
->>>>>>> c501bd8d
     ) -> None:
         """
         Initialise the base bot instance.
