"""Main runner."""

import asyncio
from collections.abc import Callable

import discord
from aiohttp import ClientSession, ClientTimeout
from discord.ext import commands

from bot import constants
from bot.bot import Bot
from bot.log import setup_sentry

from .dragonfly_services import DragonflyServices

setup_sentry()

intents = discord.Intents.default()
intents.message_content = True


def get_prefix(bot_: Bot, message_: discord.Message) -> Callable[[Bot, discord.Message], list[str]]:
    """Return a callable to check for the bot's prefix."""
    extras = constants.Bot.prefix.split(",")
    return commands.when_mentioned_or(*extras)(bot_, message_)  # type: ignore[return-value]


async def main() -> None:
    """Run the bot."""
    async with ClientSession(headers={"Content-Type": "application/json"}, timeout=ClientTimeout(total=10)) as session:
<<<<<<< HEAD
        dragonfly_services = DragonflyServices(
=======
        bot = Bot(
            guild_id=constants.Guild.id,  # type: ignore[arg-type]
            http_session=session,  # type: ignore[arg-type]
            allowed_roles=list({discord.Object(id_) for id_ in constants.MODERATION_ROLES}),  # type: ignore[arg-type]
            command_prefix=get_prefix,  # type: ignore[arg-type]
            intents=intents,  # type: ignore[arg-type]
        )

        bot.dragonfly_services = DragonflyServices(
>>>>>>> c501bd8d
            session=session,
            base_url=constants.Dragonfly.base_url,
            auth_url=constants.Dragonfly.auth_url,
            audience=constants.Dragonfly.audience,
            client_id=constants.Dragonfly.client_id,
            client_secret=constants.Dragonfly.client_secret,
            username=constants.Dragonfly.username,
            password=constants.Dragonfly.password,
        )

        bot = Bot(
            guild_id=constants.Guild.id,
            http_session=session,
            allowed_roles=list({discord.Object(id_) for id_ in constants.MODERATION_ROLES}),
            command_prefix=get_prefix,
            intents=intents,
            dragonfly_services=dragonfly_services,
        )

        await bot.start(constants.Bot.token)


if __name__ == "__main__":
    asyncio.run(main())<|MERGE_RESOLUTION|>--- conflicted
+++ resolved
@@ -28,19 +28,7 @@
 async def main() -> None:
     """Run the bot."""
     async with ClientSession(headers={"Content-Type": "application/json"}, timeout=ClientTimeout(total=10)) as session:
-<<<<<<< HEAD
         dragonfly_services = DragonflyServices(
-=======
-        bot = Bot(
-            guild_id=constants.Guild.id,  # type: ignore[arg-type]
-            http_session=session,  # type: ignore[arg-type]
-            allowed_roles=list({discord.Object(id_) for id_ in constants.MODERATION_ROLES}),  # type: ignore[arg-type]
-            command_prefix=get_prefix,  # type: ignore[arg-type]
-            intents=intents,  # type: ignore[arg-type]
-        )
-
-        bot.dragonfly_services = DragonflyServices(
->>>>>>> c501bd8d
             session=session,
             base_url=constants.Dragonfly.base_url,
             auth_url=constants.Dragonfly.auth_url,
