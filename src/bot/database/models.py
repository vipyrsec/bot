--- conflicted
+++ resolved
@@ -60,11 +60,9 @@
     error: Mapped[str]
     published_date: Mapped[datetime]
     rule_matches: Mapped[list[str]] = mapped_column(ARRAY(String))
-<<<<<<< HEAD
-    flagged: Mapped[bool | None] = mapped_column(bool, default=False)
-=======
+
     flagged: Mapped[bool | None] = mapped_column(Boolean, default=False)
->>>>>>> 9b4890bc
+
 
 
 if __name__ == "__main__":
