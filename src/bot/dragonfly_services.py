"""Interacting with the Dragonfly API."""

import dataclasses
from dataclasses import dataclass
from datetime import UTC, datetime, timedelta
from enum import Enum
from typing import Any, Self

from aiohttp import ClientSession
from pydantic import BaseModel


class ScanStatus(Enum):
    """The status of a package scan."""

    QUEUED = "queued"
    PENDING = "pending"
    FINISHED = "finished"
    FAILED = "failed"


class Package(BaseModel):
    """Model representing a package queried from the database."""

    scan_id: str
    name: str
    version: str
    status: ScanStatus | None
    score: int | None
    inspector_url: str | None
    rules: list[str] = []
    download_urls: list[str] = []
    queued_at: datetime | None
    queued_by: str | None
    reported_at: datetime | None
    reported_by: str | None
    pending_at: datetime | None
    pending_by: str | None
    finished_at: datetime | None
    finished_by: str | None
    commit_hash: str | None

    def __str__(self) -> str:
        """Return package name and version."""
        return f"{self.name} {self.version}"


@dataclass
class PackageReport:
    """Represents the payload sent to the report endpoint."""

    name: str
    version: str
    inspector_url: str | None
    additional_information: str | None
    recipient: str | None
    use_email: bool


class DragonflyServices:
    """A class wrapping Dragonfly's API."""

    def __init__(  # noqa: PLR0913,PLR0917 -- Maybe pass the entire constants class?
        self: Self,
        session: ClientSession,
        base_url: str,
        auth_url: str,
        audience: str,
        client_id: str,
        client_secret: str,
        username: str,
        password: str,
    ) -> None:
        """Initialize the DragonflyServices class."""
        self.session = session
        self.base_url = base_url
        self.auth_url = auth_url
        self.audience = audience
        self.client_id = client_id
        self.client_secret = client_secret
        self.username = username
        self.password = password
        self.token = ""
        self.token_expires_at = datetime.now(tz=UTC)

    async def _update_token(self: Self) -> None:
        """Update the OAUTH token."""
        if self.token_expires_at > datetime.now(tz=UTC):
            return

        auth_dict = {
            "grant_type": "password",
            "audience": self.audience,
            "client_id": self.client_id,
            "client_secret": self.client_secret,
            "username": self.username,
            "password": self.password,
        }
        async with self.session.post(self.auth_url, json=auth_dict) as response:
            response.raise_for_status()
            data = await response.json()
            self.token = data["access_token"]
            self.token_expires_at = datetime.now(tz=UTC) + timedelta(seconds=data["expires_in"])

    async def make_request(
        self: Self,
        method: str,
        path: str,
        params: dict[str, Any] | None = None,
        json: dict[str, Any] | None = None,
    ) -> dict:  # type: ignore[type-arg]
        """Make a request to Dragonfly's API."""
        await self._update_token()

        headers = {"Authorization": "Bearer " + self.token}

        args = {
            "url": self.base_url + path,
            "method": method,
            "headers": headers,
        }

        if params is not None:
            args["params"] = params

        if json is not None:
            args["json"] = json

        async with self.session.request(**args) as response:  # type: ignore[arg-type]
            response.raise_for_status()
            return await response.json()  # type: ignore[no-any-return]

    async def get_scanned_packages(
        self: Self,
        name: str | None = None,
        version: str | None = None,
        since: datetime | None = None,
    ) -> list[Package]:
        """Get a list of scanned packages."""
        params = {}
        if name:
            params["name"] = name

        if version:
            params["version"] = version

        if since:
            params["since"] = int(since.timestamp())  # type: ignore[assignment]

        data = await self.make_request("GET", "/package", params=params)
        return list(map(Package.model_validate, data))

    async def report_package(
        self: Self,
        report: PackageReport,
    ) -> None:
        """Report a package to Dragonfly."""
<<<<<<< HEAD
        data = {
            "name": name,
            "version": version,
            "inspector_url": inspector_url,
            "additional_information": additional_information,
            "recipient": recipient,
        }
        await self.make_request("POST", "/report", json=data)

    async def queue_package(self: Self, name: str, version: str) -> None:
        """Add a package to the Dragonfly scan queue."""
        data = {
            "name": name,
            "version": version,
        }

        await self.make_request("POST", "/package", json=data)
=======
        data = dataclasses.asdict(report)
        await self.make_request("POST", "/report", json=data)
>>>>>>> 92e2b333
<|MERGE_RESOLUTION|>--- conflicted
+++ resolved
@@ -155,14 +155,7 @@
         report: PackageReport,
     ) -> None:
         """Report a package to Dragonfly."""
-<<<<<<< HEAD
-        data = {
-            "name": name,
-            "version": version,
-            "inspector_url": inspector_url,
-            "additional_information": additional_information,
-            "recipient": recipient,
-        }
+        data = dataclasses.asdict(report)
         await self.make_request("POST", "/report", json=data)
 
     async def queue_package(self: Self, name: str, version: str) -> None:
@@ -172,8 +165,4 @@
             "version": version,
         }
 
-        await self.make_request("POST", "/package", json=data)
-=======
-        data = dataclasses.asdict(report)
-        await self.make_request("POST", "/report", json=data)
->>>>>>> 92e2b333
+        await self.make_request("POST", "/package", json=data)