--- conflicted
+++ resolved
@@ -99,15 +99,10 @@
 class _Channels(EnvConfig, env_prefix="channels_"):
     """Channel constants"""
 
-<<<<<<< HEAD
-    mod_alerts = 1121492582686539788
-    mod_log = 1121492613070082118
-    reporting = 1126657120897617961
-=======
     mod_alerts: int = 1121492582686539788
     mod_log: int = 1121492613070082118
-
->>>>>>> 0a4b17b6
+    reporting: int = 1126657120897617961
+
 
 Channels = _Channels()
 
