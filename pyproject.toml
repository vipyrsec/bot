--- conflicted
+++ resolved
@@ -1,10 +1,6 @@
 [project]
 name = "alessia"
-<<<<<<< HEAD
-version = "2.1.1"
-=======
-version = "2.3.1"
->>>>>>> f1a3e948
+version = "2.3.2"
 dependencies = [
     "python-dotenv==1.0.0",
     "discord.py==2.2.3",
